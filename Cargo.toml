[package]
name = "pg_analytics"
description = "Postgres for analytics, powered by DuckDB"
version = "0.1.0"
edition = "2021"
license = "AGPL-3.0"

[lib]
crate-type = ["cdylib", "rlib"]

[features]
default = ["pg16"]
pg12 = ["pgrx/pg12", "pgrx-tests/pg12"]
pg13 = ["pgrx/pg13", "pgrx-tests/pg13"]
pg14 = ["pgrx/pg14", "pgrx-tests/pg14"]
pg15 = ["pgrx/pg15", "pgrx-tests/pg15"]
pg16 = ["pgrx/pg16", "pgrx-tests/pg16"]
pg_test = []

[dependencies]
anyhow = "1.0.83"
arrow-buffer = "52.0.0"
async-std = { version = "1.12.0", features = ["tokio1", "attributes"] }
chrono = "0.4.34"
duckdb = { git = "https://github.com/paradedb/duckdb-rs.git", features = [
  "bundled",
  "extensions-full",
], rev = "e532dd6" }
pgrx = "0.12.1"
serde = "1.0.201"
serde_json = "1.0.120"
signal-hook = "0.3.17"
signal-hook-async-std = "0.2.2"
strum = { version = "0.26.3", features = ["derive"] }
supabase-wrappers = { git = "https://github.com/paradedb/wrappers.git", default-features = false, rev = "c6f5e79" }
thiserror = "1.0.59"
uuid = "1.9.1"

[dev-dependencies]
aws-config = "1.5.1"
aws-sdk-s3 = "1.34.0"
bigdecimal = { version = "0.3.0", features = ["serde"] }
bytes = "1.7.1"
datafusion = "37.1.0"
deltalake = { version = "0.17.3", features = ["datafusion"] }
futures = "0.3.30"
pgrx-tests = "0.12.1"
rstest = "0.19.0"
serde_arrow = { version = "0.11.3", features = ["arrow-51"] }
soa_derive = "0.13.0"
sqlx = { version = "0.7.3", features = [
  "postgres",
  "runtime-async-std",
  "time",
  "bigdecimal",
  "uuid",
  "chrono",
] }
tempfile = "3.12.0"
testcontainers = "0.16.7"
testcontainers-modules = { version = "0.4.2", features = ["localstack"] }
time = { version = "0.3.34", features = ["serde"] }
<<<<<<< HEAD
geojson = "0.24.1"
=======

[[bin]]
name = "pgrx_embed_pg_analytics"
path = "src/bin/pgrx_embed.rs"
>>>>>>> 9e842b9c
<|MERGE_RESOLUTION|>--- conflicted
+++ resolved
@@ -60,11 +60,8 @@
 testcontainers = "0.16.7"
 testcontainers-modules = { version = "0.4.2", features = ["localstack"] }
 time = { version = "0.3.34", features = ["serde"] }
-<<<<<<< HEAD
 geojson = "0.24.1"
-=======
 
 [[bin]]
 name = "pgrx_embed_pg_analytics"
-path = "src/bin/pgrx_embed.rs"
->>>>>>> 9e842b9c
+path = "src/bin/pgrx_embed.rs"