--- conflicted
+++ resolved
@@ -25,14 +25,8 @@
 #[strum(serialize_all = "snake_case")]
 pub enum IcebergOption {
     AllowMovedPaths,
-<<<<<<< HEAD
-    #[strum(serialize = "metadata_compression_codec")]
     MetadataCompressionCodec,
-    #[strum(serialize = "skip_schema_inference")]
     SkipSchemaInference,
-    #[strum(serialize = "files")]
-=======
->>>>>>> e373c707
     Files,
     PreserveCasing,
     Select,
